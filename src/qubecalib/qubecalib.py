--- conflicted
+++ resolved
@@ -1537,19 +1537,7 @@
     fnco_freq: Optional[tuple[float, ...]] = None  # will be obsolete
     ndelay_or_nwait: tuple[int, ...] = ()
 
-<<<<<<< HEAD
-    def asdict(self) -> dict[str, Any]:
-=======
-    # def __post_init__(self) -> None:
-    #     if self.fnco_freq is not None and self.ndelay_or_nwait is None:
-    #         self.ndelay_or_nwait = tuple([0 for _ in self.fnco_freq])
-    #     if self.fnco_freq is not None and self.ndelay_or_nwait is not None:
-    #         if len(self.fnco_freq) != len(self.ndelay_or_nwait):
-    #             raise ValueError(
-    #                 f"({self.box_name}, {self.port}): nco_freq and ndelay_or_nwait must be the same size"
-    #             )
     def asdict(self) -> dict[str, any]:
->>>>>>> 76090192
         return {
             "port_name": self.port_name,
             "box_name": self.box_name,
